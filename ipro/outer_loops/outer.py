--- conflicted
+++ resolved
@@ -4,10 +4,6 @@
 import platform
 import numpy as np
 
-<<<<<<< HEAD
-from ipro.utils.pareto import extreme_prune
-from ipro.utils.hypervolume import compute_hypervolume
-=======
 from typing import Optional, Iterable, Any
 from ipro.outer_loops.typing import Subproblem, Subsolution, IPROCallback
 
@@ -24,30 +20,11 @@
 )
 
 Config.warnings['not_compiled'] = False
->>>>>>> 7cde3af4
 
 
 class OuterLoop:
     def __init__(
             self,
-<<<<<<< HEAD
-            problem_id,
-            dimensions,
-            oracle,
-            linear_solver,
-            method="IPRO",
-            ref_point=None,
-            offset=1,
-            tolerance=1e-1,
-            max_iterations=None,
-            known_pf=None,
-            track=False,
-            exp_name=None,
-            wandb_project_name=None,
-            wandb_entity=None,
-            seed=None,
-            extra_config=None
-=======
             problem_id: str,
             dimensions: int,
             oracle: Oracle,
@@ -65,7 +42,6 @@
             wandb_entity: Optional[str] = None,
             seed: Optional[int] = None,
             extra_config: Optional[dict] = None
->>>>>>> 7cde3af4
     ):
         self.problem_id = problem_id
         self.dim = dimensions
@@ -121,24 +97,7 @@
         self.error = np.inf
         self.replay_triggered = 0
 
-<<<<<<< HEAD
-    def finish(self, start_time, iteration):
-        """Finish the algorithm."""
-        self.pf = extreme_prune(np.vstack((self.pf, self.robust_points)))
-        self.dominated_hv = compute_hypervolume(-self.pf, -self.nadir)
-        self.hv = compute_hypervolume(-self.pf, -self.ref_point)
-        self.log_iteration(iteration + 1)
-
-        end_str = f'Iterations {iteration + 1} | Time {time.time() - start_time:.2f} | '
-        end_str += f'HV {self.hv:.2f} | PF size {len(self.pf)} |'
-        print(end_str)
-
-        self.close_wandb()
-
-    def config(self):
-=======
     def config(self) -> dict:
->>>>>>> 7cde3af4
         """Get the config of the algorithm."""
         extra_config = self.extra_config if self.extra_config is not None else {}
         return {
@@ -258,9 +217,6 @@
 
             wandb.run.summary['hypervolume'] = self.hv
             wandb.run.summary['PF_size'] = len(self.pf)
-<<<<<<< HEAD
-            wandb.run.summary['replay_triggered'] = self.replay_triggered
-=======
             wandb.run.summary['replay_triggered'] = self.replay_triggered
 
     def compute_hypervolume(self, points: np.ndarray, ref: np.ndarray) -> float:
@@ -445,5 +401,4 @@
 
         self.finish(start, iteration)
         pareto_set = self.get_pareto_set(linear_subsolutions + subsolutions)
-        return pareto_set
->>>>>>> 7cde3af4
+        return pareto_set