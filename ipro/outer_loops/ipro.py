import numpy as np

from typing import Optional

from ipro.oracles.oracle import Oracle
from ipro.linear_solvers.linear_solver import LinearSolver
from ipro.outer_loops.typing import Subproblem, Subsolution
from ipro.outer_loops.outer import OuterLoop
from ipro.outer_loops.box import Box
from ipro.utils.pareto import strict_pareto_dominates, batched_strict_pareto_dominates, extreme_prune, pareto_dominates
from ipro.utils.hypervolume import compute_hypervolume


class IPRO(OuterLoop):
    """IPRO algorithm for solving multi-objective problems."""

    def __init__(
            self,
<<<<<<< HEAD
=======
            problem_id: str,
            dimensions: int,
            oracle: Oracle,
            linear_solver: LinearSolver,
            direction: str = 'maximize',
            ref_point: Optional[np.ndarray] = None,
            offset: float = 1,
            tolerance: float = 1e-1,
            max_iterations: Optional[int] = None,
            update_freq: int = 1,
            known_pf: Optional[np.ndarray] = None,
            track: bool = False,
            exp_name: Optional[str] = None,
            wandb_project_name: Optional[str] = None,
            wandb_entity: Optional[str] = None,
            rng: Optional[np.random.Generator] = None,
            seed: Optional[int] = None,
            extra_config: Optional[dict] = None,
    ):
        super().__init__(
>>>>>>> 7cde3af4
            problem_id,
            dimensions,
            oracle,
            linear_solver,
<<<<<<< HEAD
            ref_point=None,
            offset=1,
            tolerance=1e-1,
            max_iterations=None,
            known_pf=None,
            track=False,
            exp_name=None,
            wandb_project_name=None,
            wandb_entity=None,
            rng=None,
            seed=None,
            extra_config=None,
    ):
        super().__init__(problem_id,
                         dimensions,
                         oracle,
                         linear_solver,
                         method="IPRO",
                         ref_point=ref_point,
                         offset=offset,
                         tolerance=tolerance,
                         max_iterations=max_iterations,
                         known_pf=known_pf,
                         track=track,
                         exp_name=exp_name,
                         wandb_project_name=wandb_project_name,
                         wandb_entity=wandb_entity,
                         seed=seed,
                         extra_config=extra_config)
=======
            method="IPRO",
            direction=direction,
            ref_point=ref_point,
            offset=offset,
            tolerance=tolerance,
            max_iterations=max_iterations,
            known_pf=known_pf,
            track=track,
            exp_name=exp_name,
            wandb_project_name=wandb_project_name,
            wandb_entity=wandb_entity,
            seed=seed,
            extra_config=extra_config
        )
        self.update_freq = update_freq
>>>>>>> 7cde3af4
        self.lower_points = []
        self.upper_points = []

        self.rng = rng if rng is not None else np.random.default_rng(seed)

    def reset(self):
        """Reset the algorithm."""
        self.lower_points = []
        self.upper_points = []
        super().reset()

    def init_phase(self) -> tuple[list[Subsolution], bool]:
        """Run the initialisation phase of the algorithm.

        This phase computes the bounding box of the Pareto front by solving the maximisation and minimisation problems
        for all objectives. For the ideal, this is exact and for the nadir this is guaranteed to be a pessimistic
        estimate. The lower points are then computed and initial hypervolume improvements.

        Returns:
            bool: True if the Pareto front is the ideal point, False otherwise.
        """
        nadir = np.zeros(self.dim)
        ideal = np.zeros(self.dim)
        pf = []
        subsolutions = []
        weight_vecs = np.eye(self.dim)

        for i, weight_vec in enumerate(weight_vecs):
            ideal_vec, ideal_sol = self.linear_solver.solve(weight_vec)
            nadir_vec, _ = self.linear_solver.solve(-1 * weight_vec)
            ideal_vec *= self.sign
            nadir_vec *= self.sign
            ideal[i] = ideal_vec[i]
            nadir[i] = nadir_vec[i]
            pf.append(ideal_vec)
            subsolutions.append((weight_vec, ideal_vec, ideal_sol))

        self.pf = extreme_prune(np.array(pf))
        nadir = nadir - self.offset  # Necessary to ensure every Pareto optimal point strictly dominates the nadir.
        ideal = ideal + self.offset
        self.nadir = np.copy(nadir)
        self.ideal = np.copy(ideal)
        self.ref_point = np.copy(nadir) if self.ref_point is None else np.array(self.ref_point)
<<<<<<< HEAD
        self.hv = compute_hypervolume(-self.pf, -self.ref_point)
=======
        self.hv = self.compute_hypervolume(-self.sign * self.pf, -self.sign * self.ref_point)
>>>>>>> 7cde3af4

        if len(self.pf) == 1:  # If the Pareto front is the ideal.
            return subsolutions, True

        self.bounding_box = Box(nadir, ideal)
        self.total_hv = self.bounding_box.volume
        self.lower_points = np.array([nadir])

        for point in self.pf:  # Initialise the lower points.
            self.update_lower_points(np.array(point))

        self.upper_points = np.array([ideal])  # Initialise the upper points.
        self.error = max(ideal - nadir)
        self.compute_hvis()
        self.oracle.init_oracle(nadir=self.sign * self.nadir, ideal=self.sign * self.ideal)  # Initialise the oracle.
        return subsolutions, False

    def compute_hvis(self, num=50):
        """Compute the hypervolume improvements of the lower points.

        Note:
            An optional num parameter can be given as computing the hypervolume for a large number of potential points
            is expensive.

        Args:
            num (int, optional): The number of lower points to compute hypervolume improvements for. Defaults to 50.
        """
        discarded_extrema = np.vstack((self.pf, self.completed))
        hvis = np.zeros(len(self.lower_points))

        for lower_id in self.rng.choice(len(self.lower_points), min(num, len(self.lower_points)), replace=False):
<<<<<<< HEAD
            hv = compute_hypervolume(np.vstack((point_set, self.lower_points[lower_id])), self.ideal)
=======
            hv = self.compute_hypervolume(np.vstack((discarded_extrema, self.lower_points[lower_id])), self.ideal)
>>>>>>> 7cde3af4
            hvis[lower_id] = hv  # We don't have to compute the difference as it is proportional to the hypervolume.

        sorted_args = np.argsort(hvis)[::-1]
        self.lower_points = self.lower_points[sorted_args]

    def max_hypervolume_improvement(self):
        """Recompute the hypervolume improvements and return the point that maximises it..

        Returns:
            np.array: The point that maximises the hypervolume improvement.
        """
        self.compute_hvis()
        return self.lower_points[0]

    def estimate_error(self):
        """Estimate the error of the algorithm."""
        if len(self.upper_points) == 0:
            error = 0
        else:
            pf = np.array(list(self.pf))
            diffs = self.upper_points[:, None, :] - pf[None, :, :]
            error = np.max(np.min(np.max(diffs, axis=2), axis=1))
        self.error = error

    def update_upper_points(self, vec):
        """Update the upper set.

        Args:
            vec (np.array): The point that is added to the boundary of the dominating space.
        """
        strict_dominates = batched_strict_pareto_dominates(self.upper_points, vec)
        to_keep = self.upper_points[strict_dominates == 0]
        shifted = np.stack([self.upper_points[strict_dominates == 1]] * self.dim)
        shifted[range(self.dim), :, range(self.dim)] = np.expand_dims(vec, -1)
        shifted = shifted.reshape(-1, self.dim)
        shifted = shifted[np.all(shifted > self.nadir, axis=-1)]

        new_upper_points = np.vstack((to_keep, shifted))
        self.upper_points = extreme_prune(new_upper_points)

    def update_lower_points(self, vec):
        """Update the upper set.

        Args:
            vec (np.array): The point that is added to the boundary of the dominated space.
        """
        strict_dominates = batched_strict_pareto_dominates(vec, self.lower_points)
        to_keep = self.lower_points[strict_dominates == 0]
        shifted = np.stack([self.lower_points[strict_dominates == 1]] * self.dim)
        shifted[range(self.dim), :, range(self.dim)] = np.expand_dims(vec, -1)
        shifted = shifted.reshape(-1, self.dim)
        shifted = shifted[np.all(self.ideal > shifted, axis=-1)]

        new_lower_points = np.vstack((to_keep, shifted))
        self.lower_points = -extreme_prune(-new_lower_points)

<<<<<<< HEAD
    def update_discarded_hv(self):
        """Update the hypervolume of the dominating space."""
        self.discarded_hv = compute_hypervolume(np.vstack((self.pf, self.completed)), self.ideal)

    def update_dominated_hv(self):
        """Update the hypervolume of the dominated space."""
        self.dominated_hv = compute_hypervolume(-self.pf, -self.nadir)

=======
>>>>>>> 7cde3af4
    def select_referent(self, method='random'):
        """The method to select a new referent."""
        if method == 'random':
            return self.lower_points[self.rng.integers(0, len(self.lower_points))]
        if method == 'first':
            return self.lower_points[0]
        else:
            raise ValueError(f'Unknown method {method}')

    def get_iterable_for_replay(self):
        return np.copy(self.lower_points)

    def maybe_add_solution(
            self,
            subproblem: Subproblem,
            point: np.ndarray,
            lower: np.ndarray,
    ) -> Subproblem | bool:
        if strict_pareto_dominates(point, lower):
            new_subproblem = Subproblem(referent=lower, nadir=self.nadir, ideal=self.ideal)
            self.update_found(new_subproblem, point)
            return new_subproblem
        else:
            return False

    def maybe_add_completed(
            self,
            subproblem: Subproblem,
            point: np.ndarray,
            lower: np.ndarray,
    ) -> Subproblem | bool:
        if pareto_dominates(lower, subproblem.referent):
            new_subproblem = Subproblem(referent=lower, nadir=self.nadir, ideal=self.ideal)
            self.update_not_found(new_subproblem, point)
            return new_subproblem
        else:
            return False

    def update_found(self, subproblem, vec):
        """The update to perform when the Pareto oracle found a new Pareto dominant vector."""
        self.pf = np.vstack((self.pf, vec))
        self.update_lower_points(vec)
        self.update_upper_points(vec)

    def update_not_found(self, subproblem, vec):
        """The update to perform when the Pareto oracle did not find a new Pareto dominant vector."""
        self.completed = np.vstack((self.completed, subproblem.referent))
        self.lower_points = self.lower_points[np.any(self.lower_points != subproblem.referent, axis=1)]
        self.update_upper_points(subproblem.referent)
        if strict_pareto_dominates(vec, self.nadir):
            self.robust_points = np.vstack((self.robust_points, vec))

    def decompose_problem(self, iteration, method='first'):
        if iteration % self.update_freq == 0:
            self.compute_hvis()
        referent = self.select_referent(method=method)
        subproblem = Subproblem(referent=referent, nadir=self.nadir, ideal=self.ideal)
        return subproblem

<<<<<<< HEAD
        Args:
            update_freq (int, optional): The frequency of updates. Defaults to 50.

        Returns:
            set: The Pareto front.
        """
        start = self.setup()
        done = self.init_phase()
        iteration = 0

        if done:
            print('The problem is solved in the initial phase.')
            print(self.pf)
            return {tuple(vec) for vec in self.pf}

        self.log_iteration(iteration)
        ref_point_pairs = []

        while not self.is_done(iteration):
            begin_loop = time.time()
            print(f'Iter {iteration} - Covered {self.coverage:.5f}% - Error {self.error:.5f}')

            referent = np.copy(self.select_referent(method='first'))
            vec = self.oracle.solve(referent, nadir=referent)

            if strict_pareto_dominates(vec, referent):
                if np.any(batched_strict_pareto_dominates(vec, np.vstack((self.pf, self.completed)))):
                    ref_point_pairs = self.replay(vec, ref_point_pairs)
                else:
                    self.update_found(vec)
                    ref_point_pairs.append((referent, vec))
            else:
                self.update_not_found(referent, vec)
                ref_point_pairs.append((referent, vec))

            if iteration % update_freq == 0:
                self.compute_hvis()

            self.update_dominated_hv()
            self.update_discarded_hv()
            self.estimate_error()
            self.coverage = (self.dominated_hv + self.discarded_hv) / self.total_hv
            self.hv = compute_hypervolume(-self.pf, -self.ref_point)

            iteration += 1
            self.log_iteration(iteration, referent=referent, ideal=self.ideal, pareto_point=vec)
            if callback is not None:
                callback(iteration, self.hv, self.dominated_hv, self.discarded_hv, self.coverage, self.error)
            print(f'Ref {referent} - Found {vec} - Time {time.time() - begin_loop:.2f}s')
            print('---------------------')

        self.finish(start, iteration)
        return self.pf.copy()
=======
    def update_excluded_volume(self):
        self.dominated_hv = self.compute_hypervolume(-self.pf, -self.nadir)
        self.discarded_hv = self.compute_hypervolume(np.vstack((self.pf, self.completed)), self.ideal)
>>>>>>> 7cde3af4
<|MERGE_RESOLUTION|>--- conflicted
+++ resolved
@@ -8,7 +8,6 @@
 from ipro.outer_loops.outer import OuterLoop
 from ipro.outer_loops.box import Box
 from ipro.utils.pareto import strict_pareto_dominates, batched_strict_pareto_dominates, extreme_prune, pareto_dominates
-from ipro.utils.hypervolume import compute_hypervolume
 
 
 class IPRO(OuterLoop):
@@ -16,8 +15,6 @@
 
     def __init__(
             self,
-<<<<<<< HEAD
-=======
             problem_id: str,
             dimensions: int,
             oracle: Oracle,
@@ -38,42 +35,10 @@
             extra_config: Optional[dict] = None,
     ):
         super().__init__(
->>>>>>> 7cde3af4
             problem_id,
             dimensions,
             oracle,
             linear_solver,
-<<<<<<< HEAD
-            ref_point=None,
-            offset=1,
-            tolerance=1e-1,
-            max_iterations=None,
-            known_pf=None,
-            track=False,
-            exp_name=None,
-            wandb_project_name=None,
-            wandb_entity=None,
-            rng=None,
-            seed=None,
-            extra_config=None,
-    ):
-        super().__init__(problem_id,
-                         dimensions,
-                         oracle,
-                         linear_solver,
-                         method="IPRO",
-                         ref_point=ref_point,
-                         offset=offset,
-                         tolerance=tolerance,
-                         max_iterations=max_iterations,
-                         known_pf=known_pf,
-                         track=track,
-                         exp_name=exp_name,
-                         wandb_project_name=wandb_project_name,
-                         wandb_entity=wandb_entity,
-                         seed=seed,
-                         extra_config=extra_config)
-=======
             method="IPRO",
             direction=direction,
             ref_point=ref_point,
@@ -89,7 +54,6 @@
             extra_config=extra_config
         )
         self.update_freq = update_freq
->>>>>>> 7cde3af4
         self.lower_points = []
         self.upper_points = []
 
@@ -133,11 +97,7 @@
         self.nadir = np.copy(nadir)
         self.ideal = np.copy(ideal)
         self.ref_point = np.copy(nadir) if self.ref_point is None else np.array(self.ref_point)
-<<<<<<< HEAD
-        self.hv = compute_hypervolume(-self.pf, -self.ref_point)
-=======
         self.hv = self.compute_hypervolume(-self.sign * self.pf, -self.sign * self.ref_point)
->>>>>>> 7cde3af4
 
         if len(self.pf) == 1:  # If the Pareto front is the ideal.
             return subsolutions, True
@@ -169,11 +129,7 @@
         hvis = np.zeros(len(self.lower_points))
 
         for lower_id in self.rng.choice(len(self.lower_points), min(num, len(self.lower_points)), replace=False):
-<<<<<<< HEAD
-            hv = compute_hypervolume(np.vstack((point_set, self.lower_points[lower_id])), self.ideal)
-=======
             hv = self.compute_hypervolume(np.vstack((discarded_extrema, self.lower_points[lower_id])), self.ideal)
->>>>>>> 7cde3af4
             hvis[lower_id] = hv  # We don't have to compute the difference as it is proportional to the hypervolume.
 
         sorted_args = np.argsort(hvis)[::-1]
@@ -230,17 +186,6 @@
         new_lower_points = np.vstack((to_keep, shifted))
         self.lower_points = -extreme_prune(-new_lower_points)
 
-<<<<<<< HEAD
-    def update_discarded_hv(self):
-        """Update the hypervolume of the dominating space."""
-        self.discarded_hv = compute_hypervolume(np.vstack((self.pf, self.completed)), self.ideal)
-
-    def update_dominated_hv(self):
-        """Update the hypervolume of the dominated space."""
-        self.dominated_hv = compute_hypervolume(-self.pf, -self.nadir)
-
-=======
->>>>>>> 7cde3af4
     def select_referent(self, method='random'):
         """The method to select a new referent."""
         if method == 'random':
@@ -300,62 +245,6 @@
         subproblem = Subproblem(referent=referent, nadir=self.nadir, ideal=self.ideal)
         return subproblem
 
-<<<<<<< HEAD
-        Args:
-            update_freq (int, optional): The frequency of updates. Defaults to 50.
-
-        Returns:
-            set: The Pareto front.
-        """
-        start = self.setup()
-        done = self.init_phase()
-        iteration = 0
-
-        if done:
-            print('The problem is solved in the initial phase.')
-            print(self.pf)
-            return {tuple(vec) for vec in self.pf}
-
-        self.log_iteration(iteration)
-        ref_point_pairs = []
-
-        while not self.is_done(iteration):
-            begin_loop = time.time()
-            print(f'Iter {iteration} - Covered {self.coverage:.5f}% - Error {self.error:.5f}')
-
-            referent = np.copy(self.select_referent(method='first'))
-            vec = self.oracle.solve(referent, nadir=referent)
-
-            if strict_pareto_dominates(vec, referent):
-                if np.any(batched_strict_pareto_dominates(vec, np.vstack((self.pf, self.completed)))):
-                    ref_point_pairs = self.replay(vec, ref_point_pairs)
-                else:
-                    self.update_found(vec)
-                    ref_point_pairs.append((referent, vec))
-            else:
-                self.update_not_found(referent, vec)
-                ref_point_pairs.append((referent, vec))
-
-            if iteration % update_freq == 0:
-                self.compute_hvis()
-
-            self.update_dominated_hv()
-            self.update_discarded_hv()
-            self.estimate_error()
-            self.coverage = (self.dominated_hv + self.discarded_hv) / self.total_hv
-            self.hv = compute_hypervolume(-self.pf, -self.ref_point)
-
-            iteration += 1
-            self.log_iteration(iteration, referent=referent, ideal=self.ideal, pareto_point=vec)
-            if callback is not None:
-                callback(iteration, self.hv, self.dominated_hv, self.discarded_hv, self.coverage, self.error)
-            print(f'Ref {referent} - Found {vec} - Time {time.time() - begin_loop:.2f}s')
-            print('---------------------')
-
-        self.finish(start, iteration)
-        return self.pf.copy()
-=======
     def update_excluded_volume(self):
         self.dominated_hv = self.compute_hypervolume(-self.pf, -self.nadir)
-        self.discarded_hv = self.compute_hypervolume(np.vstack((self.pf, self.completed)), self.ideal)
->>>>>>> 7cde3af4
+        self.discarded_hv = self.compute_hypervolume(np.vstack((self.pf, self.completed)), self.ideal)